--- conflicted
+++ resolved
@@ -27,11 +27,7 @@
       }
     }, function (e) {
       $('#loadingViewSpinner').hide();
-<<<<<<< HEAD
-      Messages.error("Failure", e, 'Unable to remove network');
-=======
       Messages.error("Failure", e, "Unable to remove network");
->>>>>>> 6eb1cff8
     });
   };
 
