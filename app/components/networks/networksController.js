angular.module('networks', [])
<<<<<<< HEAD
.controller('NetworksController', ['$scope', '$state', 'Network', 'ViewSpinner', 'Messages', 'errorMsgFilter',
function ($scope, $state, Network, ViewSpinner, Messages, errorMsgFilter) {
=======
.controller('NetworksController', ['$scope', 'Network', 'Messages', 'errorMsgFilter',
function ($scope, Network, Messages, errorMsgFilter) {

>>>>>>> 3a6e326e
  $scope.state = {};
  $scope.state.toggle = false;
  $scope.state.selectedItemCount = 0;
  $scope.sortType = 'Scope';
  $scope.sortReverse = false;

  $scope.config = {
    Name: ''
  };

  $scope.order = function(sortType) {
    $scope.sortReverse = ($scope.sortType === sortType) ? !$scope.sortReverse : false;
    $scope.sortType = sortType;
  };

  $scope.toggleSelectAll = function () {
    angular.forEach($scope.state.filteredNetworks, function (i) {
      i.Checked = $scope.state.toggle;
    });
    if ($scope.state.toggle) {
      $scope.state.selectedItemCount = $scope.state.filteredNetworks.length;
    } else {
      $scope.state.selectedItemCount = 0;
    }
  };

  $scope.selectItem = function (item) {
    if (item.Checked) {
      $scope.state.selectedItemCount++;
    } else {
      $scope.state.selectedItemCount--;
    }
  };

  function prepareNetworkConfiguration() {
    var config = angular.copy($scope.config);
    config.Driver = 'overlay';
    return config;
  }

  $scope.createNetwork = function() {
    ViewSpinner.spin();
    var config = prepareNetworkConfiguration();
    Network.create(config, function (d) {
      if (d.Id) {
        Messages.send("Network created", d.Id);
        ViewSpinner.stop();
        $state.go('networks', {}, {reload: true});
      } else {
        ViewSpinner.stop();
        Messages.error('Unable to create network', errorMsgFilter(d));
      }
    }, function (e) {
      ViewSpinner.stop();
      Messages.error('Unable to create network', e.data);
    });
  };

  $scope.removeAction = function () {
    $('#loadNetworksSpinner').show();
    var counter = 0;
    var complete = function () {
      counter = counter - 1;
      if (counter === 0) {
        $('#loadNetworksSpinner').hide();
      }
    };
    angular.forEach($scope.networks, function (network) {
      if (network.Checked) {
        counter = counter + 1;
        Network.remove({id: network.Id}, function (d) {
          Messages.send("Network deleted", network.Id);
          var index = $scope.networks.indexOf(network);
          $scope.networks.splice(index, 1);
          complete();
        }, function (e) {
          Messages.error("Failure", e.data);
          complete();
        });
      }
    });
  };

  function fetchNetworks() {
    $('#loadNetworksSpinner').show();
    Network.query({}, function (d) {
      $scope.networks = d;
      $('#loadNetworksSpinner').hide();
    }, function (e) {
      Messages.error("Failure", e.data);
      $('#loadNetworksSpinner').hide();
    });
  }
  fetchNetworks();
}]);<|MERGE_RESOLUTION|>--- conflicted
+++ resolved
@@ -1,12 +1,6 @@
 angular.module('networks', [])
-<<<<<<< HEAD
-.controller('NetworksController', ['$scope', '$state', 'Network', 'ViewSpinner', 'Messages', 'errorMsgFilter',
-function ($scope, $state, Network, ViewSpinner, Messages, errorMsgFilter) {
-=======
-.controller('NetworksController', ['$scope', 'Network', 'Messages', 'errorMsgFilter',
-function ($scope, Network, Messages, errorMsgFilter) {
-
->>>>>>> 3a6e326e
+.controller('NetworksController', ['$scope', '$state', 'Network', 'Messages', 'errorMsgFilter',
+function ($scope, $state, Network, Messages, errorMsgFilter) {
   $scope.state = {};
   $scope.state.toggle = false;
   $scope.state.selectedItemCount = 0;
@@ -48,19 +42,19 @@
   }
 
   $scope.createNetwork = function() {
-    ViewSpinner.spin();
+    $('#createNetworkSpinner').show();
     var config = prepareNetworkConfiguration();
     Network.create(config, function (d) {
       if (d.Id) {
         Messages.send("Network created", d.Id);
-        ViewSpinner.stop();
+        $('#createNetworkSpinner').hide();
         $state.go('networks', {}, {reload: true});
       } else {
-        ViewSpinner.stop();
+        $('#createNetworkSpinner').hide();
         Messages.error('Unable to create network', errorMsgFilter(d));
       }
     }, function (e) {
-      ViewSpinner.stop();
+      $('#createNetworkSpinner').hide();
       Messages.error('Unable to create network', e.data);
     });
   };
