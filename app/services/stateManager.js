angular.module('portainer.services')
.factory('StateManager', ['$q', 'Config', 'Info', 'InfoHelper', 'Version', 'LocalStorage', function StateManagerFactory($q, Config, Info, InfoHelper, Version, LocalStorage) {
  'use strict';

  var state = {
    loading: true,
    application: {},
    endpoint: {}
  };

  return {
    initialize: function() {
      var endpointState = LocalStorage.getEndpointState();
      if (endpointState) {
        state.endpoint = endpointState;
      }

      var deferred = $q.defer();
      var applicationState = LocalStorage.getApplicationState();
      if (applicationState) {
        state.application = applicationState;
        state.loading = false;
        deferred.resolve(state);
      } else {
        Config.$promise.then(function success(data) {
          state.application.authentication = data.authentication;
<<<<<<< HEAD
          state.application.analytics = data.analytics;
=======
          state.application.endpointManagement = data.endpointManagement;
>>>>>>> b72cce81
          state.application.logo = data.logo;
          LocalStorage.storeApplicationState(state.application);
          state.loading = false;
          deferred.resolve(state);
        }, function error(err) {
          state.loading = false;
          deferred.reject({msg: 'Unable to retrieve server configuration', err: err});
        });
      }
      return deferred.promise;
    },
    clean: function() {
      state.endpoint = {};
    },
    updateEndpointState: function(loading) {
      var deferred = $q.defer();
      if (loading) {
        state.loading = true;
      }
      $q.all([Info.get({}).$promise, Version.get({}).$promise])
      .then(function success(data) {
        var endpointMode = InfoHelper.determineEndpointMode(data[0]);
        var endpointAPIVersion = parseFloat(data[1].ApiVersion);
        state.endpoint.mode = endpointMode;
        state.endpoint.apiVersion = endpointAPIVersion;
        LocalStorage.storeEndpointState(state.endpoint);
        state.loading = false;
        deferred.resolve();
      }, function error(err) {
        state.loading = false;
        deferred.reject({msg: 'Unable to connect to the Docker endpoint', err: err});
      });
      return deferred.promise;
    },
    getState: function() {
      return state;
    }
  };
}]);<|MERGE_RESOLUTION|>--- conflicted
+++ resolved
@@ -24,11 +24,8 @@
       } else {
         Config.$promise.then(function success(data) {
           state.application.authentication = data.authentication;
-<<<<<<< HEAD
           state.application.analytics = data.analytics;
-=======
           state.application.endpointManagement = data.endpointManagement;
->>>>>>> b72cce81
           state.application.logo = data.logo;
           LocalStorage.storeApplicationState(state.application);
           state.loading = false;
