import _ from 'lodash-es';

angular.module('portainer.app').component('templateList', {
<<<<<<< HEAD
  templateUrl: './templateList.html',
  controller: function() {
    var ctrl = this;

    this.state = {
      textFilter: '',
      selectedCategory: '',
      categories: [],
      showContainerTemplates: true
    };

    this.updateCategories = function() {
      var availableCategories = [];

      for (var i = 0; i < ctrl.templates.length; i++) {
        var template = ctrl.templates[i];
        if ((template.Type === 1 && ctrl.state.showContainerTemplates) || (template.Type === 2 && ctrl.showSwarmStacks) || (template.Type === 3 && !ctrl.showSwarmStacks)) {
          availableCategories = availableCategories.concat(template.Categories);
        }
      }

      this.state.categories = _.sortBy(_.uniq(availableCategories));
    };

    this.filterByCategory = function(item) {
      if (!ctrl.state.selectedCategory) {
        return true;
      }

      return _.includes(item.Categories, ctrl.state.selectedCategory);
    };

    this.filterByType = function(item) {
      if ((item.Type === 1 && ctrl.state.showContainerTemplates) || (item.Type === 2 && ctrl.showSwarmStacks) || (item.Type === 3 && !ctrl.showSwarmStacks)) {
        return true;
      }
      return false;
    };

    this.$onInit = function() {
      if (this.showSwarmStacks) {
        this.state.showContainerTemplates = false;
      }
      this.updateCategories();
    };
  },
=======
  templateUrl: 'app/portainer/components/template-list/templateList.html',
  controller: 'TemplateListController',
>>>>>>> 42a357f8
  bindings: {
    titleText: '@',
    titleIcon: '@',
    templates: '<',
    tableKey: '@',
    selectAction: '<',
    deleteAction: '<',
    showSwarmStacks: '<',
    showAddAction: '<',
    showUpdateAction: '<',
    showDeleteAction: '<'
  }
});<|MERGE_RESOLUTION|>--- conflicted
+++ resolved
@@ -1,57 +1,6 @@
-import _ from 'lodash-es';
-
 angular.module('portainer.app').component('templateList', {
-<<<<<<< HEAD
   templateUrl: './templateList.html',
-  controller: function() {
-    var ctrl = this;
-
-    this.state = {
-      textFilter: '',
-      selectedCategory: '',
-      categories: [],
-      showContainerTemplates: true
-    };
-
-    this.updateCategories = function() {
-      var availableCategories = [];
-
-      for (var i = 0; i < ctrl.templates.length; i++) {
-        var template = ctrl.templates[i];
-        if ((template.Type === 1 && ctrl.state.showContainerTemplates) || (template.Type === 2 && ctrl.showSwarmStacks) || (template.Type === 3 && !ctrl.showSwarmStacks)) {
-          availableCategories = availableCategories.concat(template.Categories);
-        }
-      }
-
-      this.state.categories = _.sortBy(_.uniq(availableCategories));
-    };
-
-    this.filterByCategory = function(item) {
-      if (!ctrl.state.selectedCategory) {
-        return true;
-      }
-
-      return _.includes(item.Categories, ctrl.state.selectedCategory);
-    };
-
-    this.filterByType = function(item) {
-      if ((item.Type === 1 && ctrl.state.showContainerTemplates) || (item.Type === 2 && ctrl.showSwarmStacks) || (item.Type === 3 && !ctrl.showSwarmStacks)) {
-        return true;
-      }
-      return false;
-    };
-
-    this.$onInit = function() {
-      if (this.showSwarmStacks) {
-        this.state.showContainerTemplates = false;
-      }
-      this.updateCategories();
-    };
-  },
-=======
-  templateUrl: 'app/portainer/components/template-list/templateList.html',
   controller: 'TemplateListController',
->>>>>>> 42a357f8
   bindings: {
     titleText: '@',
     titleIcon: '@',
