--- conflicted
+++ resolved
@@ -1,14 +1,8 @@
 import _ from 'lodash-es';
-<<<<<<< HEAD
-import {ContainerCapabilities, ContainerCapability} from '../../../models/containerCapabilities';
-import {AccessControlFormData} from '../../../../portainer/components/accessControlForm/porAccessControlFormModel';
-import {ContainerDetailsViewModel} from '../../../models/container';
-=======
 import { ContainerCapabilities, ContainerCapability } from '../../../models/containerCapabilities';
 import { AccessControlFormData } from '../../../../portainer/components/accessControlForm/porAccessControlFormModel';
 import { ContainerDetailsViewModel } from '../../../models/container';
 import { PorImageRegistryModel } from 'Docker/models/porImageRegistry';
->>>>>>> b7eca7ce
 
 
 angular.module('portainer.docker')
@@ -208,14 +202,14 @@
     }
     config.HostConfig.NetworkMode = networkMode;
     config.MacAddress = $scope.formValues.MacAddress;
- 
+
     config.NetworkingConfig.EndpointsConfig[networkMode] = {
       IPAMConfig: {
         IPv4Address: $scope.formValues.IPv4,
         IPv6Address: $scope.formValues.IPv6
       }
     };
-    
+
     if (networkMode && _.get($scope.config.NetworkingConfig.EndpointsConfig[networkMode], 'Aliases')){
       var aliases = $scope.config.NetworkingConfig.EndpointsConfig[networkMode].Aliases;
       config.NetworkingConfig.EndpointsConfig[networkMode].Aliases = _.filter(aliases, (o) => { return !_.startsWith($scope.fromContainer.Id,o)});
@@ -318,7 +312,7 @@
     return config;
   }
 
-  
+
   function loadFromContainerCmd() {
     if ($scope.config.Cmd) {
       $scope.config.Cmd = ContainerHelper.commandArrayToString($scope.config.Cmd);
