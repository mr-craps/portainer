--- conflicted
+++ resolved
@@ -209,8 +209,6 @@
 
 .btn-ico {
   margin-right: 5px;
-<<<<<<< HEAD
-=======
 }
 
 .template-list {
@@ -256,5 +254,4 @@
 .container-template .comment {
   text-align: center;
   font-size: 0.8em;
->>>>>>> f5bb07f0
 }